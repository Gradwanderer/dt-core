--- conflicted
+++ resolved
@@ -62,21 +62,10 @@
         # self.right_veh = UNKNOWN
         # self.opposite_veh = UNKNOWN
 
-<<<<<<< HEAD
-        # Initializing the unknown presence of a car
-        self.detected_car = UNKNOWN
-        rospy.Subscriber('~signals_detection', SignalsDetectionETHZ17,self.process_signals_detection)
-=======
-<<<<<<< HEAD
-# Initializing the unknown presence of a car
-	#self.detected_car = UNKNOWN
+
 	self.veh_detected = UNKNOWN
-=======
-	# Initializing the unknown presence of a car
 	self.detected_car = UNKNOWN
->>>>>>> 391fcc8bdf02d43c67e64bf5f7cf67d81bab9896
-        rospy.Subscriber('~signals_detection', SignalsDetectionETHZ17, self.process_signals_detection) # see below for the def. of process_signals_detection
->>>>>>> 9f981d85
+	rospy.Subscriber('~signals_detection', SignalsDetectionETHZ17, self.process_signals_detection) # see below
 
         # Publishing
         self.clearance_to_go = CoordinationClearanceETHZ17.NA
